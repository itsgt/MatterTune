--- conflicted
+++ resolved
@@ -27,6 +27,9 @@
 
 
 class FinetuneModuleBaseConfig(C.Config, ABC):
+    reset_output_heads: bool = False
+    """Whether to reset the output heads of the model when creating the model."""
+
     reset_output_heads: bool = False
     """Whether to reset the output heads of the model when creating the model."""
 
@@ -408,6 +411,7 @@
         self,
         batch: TBatch,
         mode: str,
+        mode: str,
         return_backbone_output: bool = False,
         ignore_gpu_batch_transform_error: bool | None = None,
     ) -> ModelOutput:
@@ -416,6 +420,7 @@
                 self.hparams.ignore_gpu_batch_transform_error
             )
 
+        with self.model_forward_context(batch, mode):
         with self.model_forward_context(batch, mode):
             # Generate graph/etc
             if ignore_gpu_batch_transform_error:
@@ -474,10 +479,12 @@
         self,
         batch: TBatch,
         mode: str,
+        mode: str,
         metrics: FinetuneMetrics | None,
         log: bool = True,
     ):
         try:
+            output: ModelOutput = self(batch, mode=mode)
             output: ModelOutput = self(batch, mode=mode)
         except _SkipBatchError:
 
@@ -533,10 +540,15 @@
 
         # Log metrics
         if log and (metrics is not None):
+        if log and (metrics is not None):
             self.log_dict(
                 {
                     f"{mode}/{metric_name}": metric
+                    f"{mode}/{metric_name}": metric
                     for metric_name, metric in metrics(predictions, labels).items()
+                },
+                on_epoch=True,
+                sync_dist=True,
                 },
                 on_epoch=True,
                 sync_dist=True,
@@ -551,6 +563,7 @@
             self.train_metrics,
         )
         self.log("lr", self.trainer.optimizers[0].param_groups[0]["lr"])
+        self.log("lr", self.trainer.optimizers[0].param_groups[0]["lr"])
         return loss
 
     @override
@@ -566,21 +579,22 @@
         output: ModelOutput = self(
             batch, mode="predict", ignore_gpu_batch_transform_error=False
         )
+        output: ModelOutput = self(
+            batch, mode="predict", ignore_gpu_batch_transform_error=False
+        )
         predictions = output["predicted_properties"]
         normalization_ctx = self.create_normalization_context_from_batch(batch)
         denormalized_predictions = self.denormalize(predictions, normalization_ctx)
         return denormalized_predictions
 
-<<<<<<< HEAD
     def trainable_parameters(self) -> Iterable[tuple[str, nn.Parameter]]:
         return self.named_parameters()
-=======
-    def trainable_parameters(self) -> Iterable[nn.Parameter]:
-        return self.parameters()
->>>>>>> 5eb04c5c
 
     @override
     def configure_optimizers(self):
+        optimizer = create_optimizer(
+            self.hparams.optimizer, self.trainable_parameters()
+        )
         optimizer = create_optimizer(
             self.hparams.optimizer, self.trainable_parameters()
         )
