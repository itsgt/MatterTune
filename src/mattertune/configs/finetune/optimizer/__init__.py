from __future__ import annotations

<<<<<<< HEAD
from mattertune.finetune.optimizer import AdamConfig as AdamConfig
from mattertune.finetune.optimizer import AdamWConfig as AdamWConfig
from mattertune.finetune.optimizer import OptimizerConfigBase as OptimizerConfigBase
from mattertune.finetune.optimizer import SGDConfig as SGDConfig
=======
__codegen__ = True
>>>>>>> da92eda6

from mattertune.finetune.optimizer import AdamConfig as AdamConfig
from mattertune.finetune.optimizer import AdamWConfig as AdamWConfig
from mattertune.finetune.optimizer import OptimizerConfigBase as OptimizerConfigBase
from mattertune.finetune.optimizer import SGDConfig as SGDConfig
<<<<<<< HEAD
=======

__all__ = [
    "AdamConfig",
    "AdamWConfig",
    "OptimizerConfig",
    "SGDConfig",
]
>>>>>>> da92eda6
<|MERGE_RESOLUTION|>--- conflicted
+++ resolved
@@ -1,25 +1,13 @@
 from __future__ import annotations
 
-<<<<<<< HEAD
-from mattertune.finetune.optimizer import AdamConfig as AdamConfig
-from mattertune.finetune.optimizer import AdamWConfig as AdamWConfig
-from mattertune.finetune.optimizer import OptimizerConfigBase as OptimizerConfigBase
-from mattertune.finetune.optimizer import SGDConfig as SGDConfig
-=======
 __codegen__ = True
->>>>>>> da92eda6
 
 from mattertune.finetune.optimizer import AdamConfig as AdamConfig
 from mattertune.finetune.optimizer import AdamWConfig as AdamWConfig
 from mattertune.finetune.optimizer import OptimizerConfigBase as OptimizerConfigBase
 from mattertune.finetune.optimizer import SGDConfig as SGDConfig
-<<<<<<< HEAD
-=======
 
-__all__ = [
-    "AdamConfig",
-    "AdamWConfig",
-    "OptimizerConfig",
-    "SGDConfig",
-]
->>>>>>> da92eda6
+from mattertune.finetune.optimizer import AdamConfig as AdamConfig
+from mattertune.finetune.optimizer import AdamWConfig as AdamWConfig
+from mattertune.finetune.optimizer import OptimizerConfigBase as OptimizerConfigBase
+from mattertune.finetune.optimizer import SGDConfig as SGDConfig
