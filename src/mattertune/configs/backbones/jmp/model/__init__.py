--- conflicted
+++ resolved
@@ -11,16 +11,3 @@
     JMPGraphComputerConfig as JMPGraphComputerConfig,
 )
 from mattertune.backbones.jmp.model import MaxNeighborsConfig as MaxNeighborsConfig
-<<<<<<< HEAD
-=======
-from mattertune.backbones.jmp.model import backbone_registry as backbone_registry
-
-__all__ = [
-    "CutoffsConfig",
-    "FinetuneModuleBaseConfig",
-    "JMPBackboneConfig",
-    "JMPGraphComputerConfig",
-    "MaxNeighborsConfig",
-    "backbone_registry",
-]
->>>>>>> da92eda6
