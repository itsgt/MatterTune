from __future__ import annotations

__codegen__ = True

from mattertune.data.mptraj import DatasetConfigBase as DatasetConfigBase
from mattertune.data.mptraj import MPTrajDatasetConfig as MPTrajDatasetConfig
<<<<<<< HEAD
=======
from mattertune.data.mptraj import data_registry as data_registry

__all__ = [
    "DatasetConfigBase",
    "MPTrajDatasetConfig",
    "data_registry",
]
>>>>>>> da92eda6
<|MERGE_RESOLUTION|>--- conflicted
+++ resolved
@@ -4,13 +4,6 @@
 
 from mattertune.data.mptraj import DatasetConfigBase as DatasetConfigBase
 from mattertune.data.mptraj import MPTrajDatasetConfig as MPTrajDatasetConfig
-<<<<<<< HEAD
-=======
-from mattertune.data.mptraj import data_registry as data_registry
 
-__all__ = [
-    "DatasetConfigBase",
-    "MPTrajDatasetConfig",
-    "data_registry",
-]
->>>>>>> da92eda6
+from mattertune.data.mptraj import DatasetConfigBase as DatasetConfigBase
+from mattertune.data.mptraj import MPTrajDatasetConfig as MPTrajDatasetConfig
