from __future__ import annotations

__codegen__ = True

from mattertune.data import DatasetConfigBase as DatasetConfigBase
from mattertune.data import OMAT24DatasetConfig as OMAT24DatasetConfig
from mattertune.data import XYZDatasetConfig as XYZDatasetConfig
from mattertune.data import JSONDatasetConfig as JSONDatasetConfig
from mattertune.data.datamodule import (
    AutoSplitDataModuleConfig as AutoSplitDataModuleConfig,
)
from mattertune.data.datamodule import DataModuleBaseConfig as DataModuleBaseConfig
from mattertune.data.datamodule import (
    ManualSplitDataModuleConfig as ManualSplitDataModuleConfig,
)
from mattertune.data.db import DBDatasetConfig as DBDatasetConfig
from mattertune.data.matbench import MatbenchDatasetConfig as MatbenchDatasetConfig
from mattertune.data.mp import MPDatasetConfig as MPDatasetConfig
from mattertune.data.mptraj import MPTrajDatasetConfig as MPTrajDatasetConfig

from . import base as base
from . import datamodule as datamodule
from . import db as db
from . import matbench as matbench
from . import mp as mp
from . import mptraj as mptraj
from . import omat24 as omat24
<<<<<<< HEAD
from . import xyz as xyz
from .datamodule.AutoSplitDataModuleConfig_typed_dict import (
    AutoSplitDataModuleConfigTypedDict as AutoSplitDataModuleConfigTypedDict,
)
from .datamodule.AutoSplitDataModuleConfig_typed_dict import (
    CreateAutoSplitDataModuleConfig as CreateAutoSplitDataModuleConfig,
)
from .datamodule.DataModuleBaseConfig_typed_dict import (
    CreateDataModuleBaseConfig as CreateDataModuleBaseConfig,
)
from .datamodule.DataModuleBaseConfig_typed_dict import (
    DataModuleBaseConfigTypedDict as DataModuleBaseConfigTypedDict,
)
from .datamodule.ManualSplitDataModuleConfig_typed_dict import (
    CreateManualSplitDataModuleConfig as CreateManualSplitDataModuleConfig,
)
from .datamodule.ManualSplitDataModuleConfig_typed_dict import (
    ManualSplitDataModuleConfigTypedDict as ManualSplitDataModuleConfigTypedDict,
)
from .DatasetConfigBase_typed_dict import (
    CreateDatasetConfigBase as CreateDatasetConfigBase,
)
from .DatasetConfigBase_typed_dict import (
    DatasetConfigBaseTypedDict as DatasetConfigBaseTypedDict,
)
from .db.DBDatasetConfig_typed_dict import (
    CreateDBDatasetConfig as CreateDBDatasetConfig,
)
from .db.DBDatasetConfig_typed_dict import (
    DBDatasetConfigTypedDict as DBDatasetConfigTypedDict,
)
from .matbench.MatbenchDatasetConfig_typed_dict import (
    CreateMatbenchDatasetConfig as CreateMatbenchDatasetConfig,
)
from .matbench.MatbenchDatasetConfig_typed_dict import (
    MatbenchDatasetConfigTypedDict as MatbenchDatasetConfigTypedDict,
)
from .mp.MPDatasetConfig_typed_dict import (
    CreateMPDatasetConfig as CreateMPDatasetConfig,
)
from .mp.MPDatasetConfig_typed_dict import (
    MPDatasetConfigTypedDict as MPDatasetConfigTypedDict,
)
from .mptraj.MPTrajDatasetConfig_typed_dict import (
    CreateMPTrajDatasetConfig as CreateMPTrajDatasetConfig,
)
from .mptraj.MPTrajDatasetConfig_typed_dict import (
    MPTrajDatasetConfigTypedDict as MPTrajDatasetConfigTypedDict,
)
from .OMAT24DatasetConfig_typed_dict import (
    CreateOMAT24DatasetConfig as CreateOMAT24DatasetConfig,
)
from .OMAT24DatasetConfig_typed_dict import (
    OMAT24DatasetConfigTypedDict as OMAT24DatasetConfigTypedDict,
)
from .XYZDatasetConfig_typed_dict import (
    CreateXYZDatasetConfig as CreateXYZDatasetConfig,
)
from .XYZDatasetConfig_typed_dict import (
    XYZDatasetConfigTypedDict as XYZDatasetConfigTypedDict,
)
from .JSONDatasetConfig_typed_dict import (
    CreateJSONDatasetConfig as CreateJSONDatasetConfig,
)
from .JSONDatasetConfig_typed_dict import (
    JSONDatasetConfigTypedDict as JSONDatasetConfigTypedDict,
)
=======
from . import xyz as xyz
>>>>>>> e2b170f7
<|MERGE_RESOLUTION|>--- conflicted
+++ resolved
@@ -25,74 +25,4 @@
 from . import mp as mp
 from . import mptraj as mptraj
 from . import omat24 as omat24
-<<<<<<< HEAD
-from . import xyz as xyz
-from .datamodule.AutoSplitDataModuleConfig_typed_dict import (
-    AutoSplitDataModuleConfigTypedDict as AutoSplitDataModuleConfigTypedDict,
-)
-from .datamodule.AutoSplitDataModuleConfig_typed_dict import (
-    CreateAutoSplitDataModuleConfig as CreateAutoSplitDataModuleConfig,
-)
-from .datamodule.DataModuleBaseConfig_typed_dict import (
-    CreateDataModuleBaseConfig as CreateDataModuleBaseConfig,
-)
-from .datamodule.DataModuleBaseConfig_typed_dict import (
-    DataModuleBaseConfigTypedDict as DataModuleBaseConfigTypedDict,
-)
-from .datamodule.ManualSplitDataModuleConfig_typed_dict import (
-    CreateManualSplitDataModuleConfig as CreateManualSplitDataModuleConfig,
-)
-from .datamodule.ManualSplitDataModuleConfig_typed_dict import (
-    ManualSplitDataModuleConfigTypedDict as ManualSplitDataModuleConfigTypedDict,
-)
-from .DatasetConfigBase_typed_dict import (
-    CreateDatasetConfigBase as CreateDatasetConfigBase,
-)
-from .DatasetConfigBase_typed_dict import (
-    DatasetConfigBaseTypedDict as DatasetConfigBaseTypedDict,
-)
-from .db.DBDatasetConfig_typed_dict import (
-    CreateDBDatasetConfig as CreateDBDatasetConfig,
-)
-from .db.DBDatasetConfig_typed_dict import (
-    DBDatasetConfigTypedDict as DBDatasetConfigTypedDict,
-)
-from .matbench.MatbenchDatasetConfig_typed_dict import (
-    CreateMatbenchDatasetConfig as CreateMatbenchDatasetConfig,
-)
-from .matbench.MatbenchDatasetConfig_typed_dict import (
-    MatbenchDatasetConfigTypedDict as MatbenchDatasetConfigTypedDict,
-)
-from .mp.MPDatasetConfig_typed_dict import (
-    CreateMPDatasetConfig as CreateMPDatasetConfig,
-)
-from .mp.MPDatasetConfig_typed_dict import (
-    MPDatasetConfigTypedDict as MPDatasetConfigTypedDict,
-)
-from .mptraj.MPTrajDatasetConfig_typed_dict import (
-    CreateMPTrajDatasetConfig as CreateMPTrajDatasetConfig,
-)
-from .mptraj.MPTrajDatasetConfig_typed_dict import (
-    MPTrajDatasetConfigTypedDict as MPTrajDatasetConfigTypedDict,
-)
-from .OMAT24DatasetConfig_typed_dict import (
-    CreateOMAT24DatasetConfig as CreateOMAT24DatasetConfig,
-)
-from .OMAT24DatasetConfig_typed_dict import (
-    OMAT24DatasetConfigTypedDict as OMAT24DatasetConfigTypedDict,
-)
-from .XYZDatasetConfig_typed_dict import (
-    CreateXYZDatasetConfig as CreateXYZDatasetConfig,
-)
-from .XYZDatasetConfig_typed_dict import (
-    XYZDatasetConfigTypedDict as XYZDatasetConfigTypedDict,
-)
-from .JSONDatasetConfig_typed_dict import (
-    CreateJSONDatasetConfig as CreateJSONDatasetConfig,
-)
-from .JSONDatasetConfig_typed_dict import (
-    JSONDatasetConfigTypedDict as JSONDatasetConfigTypedDict,
-)
-=======
-from . import xyz as xyz
->>>>>>> e2b170f7
+from . import xyz as xyz