<<<<<<< HEAD
__codegen__ = True

from mattertune.callbacks.ema import EMAConfig as EMAConfig
from mattertune.callbacks.early_stopping import EarlyStoppingConfig as EarlyStoppingConfig
from mattertune.callbacks.model_checkpoint import ModelCheckpointConfig as ModelCheckpointConfig

from mattertune.callbacks.ema import EMAConfig as EMAConfig
from mattertune.callbacks.early_stopping import EarlyStoppingConfig as EarlyStoppingConfig
from mattertune.callbacks.model_checkpoint import ModelCheckpointConfig as ModelCheckpointConfig

=======
from __future__ import annotations

__codegen__ = True

from mattertune.callbacks.early_stopping import (
    EarlyStoppingConfig as EarlyStoppingConfig,
)
from mattertune.callbacks.model_checkpoint import (
    ModelCheckpointConfig as ModelCheckpointConfig,
)

>>>>>>> da92eda6
from . import early_stopping as early_stopping
from . import ema as ema
from . import model_checkpoint as model_checkpoint<|MERGE_RESOLUTION|>--- conflicted
+++ resolved
@@ -1,4 +1,5 @@
-<<<<<<< HEAD
+from __future__ import annotations
+
 __codegen__ = True
 
 from mattertune.callbacks.ema import EMAConfig as EMAConfig
@@ -9,19 +10,6 @@
 from mattertune.callbacks.early_stopping import EarlyStoppingConfig as EarlyStoppingConfig
 from mattertune.callbacks.model_checkpoint import ModelCheckpointConfig as ModelCheckpointConfig
 
-=======
-from __future__ import annotations
-
-__codegen__ = True
-
-from mattertune.callbacks.early_stopping import (
-    EarlyStoppingConfig as EarlyStoppingConfig,
-)
-from mattertune.callbacks.model_checkpoint import (
-    ModelCheckpointConfig as ModelCheckpointConfig,
-)
-
->>>>>>> da92eda6
 from . import early_stopping as early_stopping
 from . import ema as ema
 from . import model_checkpoint as model_checkpoint