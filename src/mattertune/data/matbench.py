from __future__ import annotations

import logging
from typing import Literal

<<<<<<< HEAD
import numpy as np
from ase import Atoms
=======
import ase
>>>>>>> 511b534e
from pymatgen.core.structure import Structure
from pymatgen.io.ase import AseAtomsAdaptor
from torch.utils.data import Dataset
from typing_extensions import override

from ..registry import data_registry
from .base import DatasetConfigBase

log = logging.getLogger(__name__)


@data_registry.register
class MatbenchDatasetConfig(DatasetConfigBase):
    """Configuration for the Matbench dataset."""

    type: Literal["matbench"] = "matbench"
    """Discriminator for the Matbench dataset."""

    task: str | None = None
    """The name of the self.tasks to include in the dataset."""

    property_name: str | None = None
    """Assign a property name for the self.task. Must match the property head in the model."""

    fold_idx: Literal[0, 1, 2, 3, 4] = 0
    """The index of the fold to be used in the dataset."""

    split: Literal["train", "valid", "test"] = "train"

    train_split_ratio: float = 0.9
    """The ratio of the training data to the total train-valid data."""

    @override
    def create_dataset(self):
        return MatbenchDataset(self)


class MatbenchDataset(Dataset[ase.Atoms]):
    def __init__(self, config: MatbenchDatasetConfig):
        super().__init__()
        self.config = config
        self._initialize_benchmark()
        self._load_data()

    def _initialize_benchmark(self) -> None:
        """Initialize the Matbench benchmark and task."""

        from matbench.bench import MatbenchBenchmark

        if self.config.task is None:
            mb = MatbenchBenchmark(autoload=False)
            all_tasks = list(mb.metadata.keys())
            raise ValueError(f"Please specify a task from {all_tasks}")
        else:
            mb = MatbenchBenchmark(autoload=False, subset=[self.config.task])
            self._task = list(mb.tasks)[0]
            self._task.load()

    def _load_data(self) -> None:
        """Load and process the dataset split."""
        fold = self._task.folds[self.config.fold_idx]

        if self.config.split == "test":
            inputs = self._task.get_test_data(fold, include_target=False)
            self._atoms_list = self._convert_structures_to_atoms(inputs)
            log.info(f"Loaded test split with {len(self._atoms_list)} samples")
            return

        inputs_data, outputs_data = self._task.get_train_and_val_data(fold)
        split_idx = int(len(inputs_data) * self.config.train_split_ratio)

        if self.config.split == "train":
            inputs = inputs_data[:split_idx]
            outputs = outputs_data[:split_idx]
        else:  # validation
            inputs = inputs_data[split_idx:]
            outputs = outputs_data[split_idx:]

        self._atoms_list = self._convert_structures_to_atoms(inputs, outputs)
        log.info(
            f"Loaded {self.config.split} split with {len(self._atoms_list)} samples "
            f"(fold {self.config.fold_idx})"
        )

    def _convert_structures_to_atoms(
        self,
        structures: list[Structure],
        property_values: list[float] | None = None,
    ) -> list[ase.Atoms]:
        """Convert pymatgen structures to ASE atoms.

        Args:
            structures: List of pymatgen Structure objects.
            property_values: Optional list of property values to add to atoms.info.

        Returns:
            List of ASE ase.Atoms objects.
        """
        adapter = AseAtomsAdaptor()
        atoms_list = []
        prop_name = (
            self.config.property_name
            if self.config.property_name is not None
            else self.config.task
        )
        for i, structure in enumerate(structures):
            atoms = adapter.get_atoms(structure)
            if property_values is not None:
                atoms.info[prop_name] = property_values[i]
            atoms_list.append(atoms)

        return atoms_list

    @override
    def __getitem__(self, idx: int) -> ase.Atoms:
        """Get an item from the dataset by index."""
        return self._atoms_list[idx]

    def __len__(self) -> int:
        """Get the total number of items in the dataset."""
        return len(self._atoms_list)

    def get_test_data(self) -> list[ase.Atoms]:
        """Load the test data for the current task and fold.

        Returns:
            List of ASE ase.Atoms objects from the test set.
        """
        if self.config.split == "test":
            return self._atoms_list

        test_inputs = self._task.get_test_data(
            self._task.folds[self.config.fold_idx], include_target=False
        )
        return self._convert_structures_to_atoms(test_inputs)<|MERGE_RESOLUTION|>--- conflicted
+++ resolved
@@ -3,12 +3,7 @@
 import logging
 from typing import Literal
 
-<<<<<<< HEAD
-import numpy as np
-from ase import Atoms
-=======
 import ase
->>>>>>> 511b534e
 from pymatgen.core.structure import Structure
 from pymatgen.io.ase import AseAtomsAdaptor
 from torch.utils.data import Dataset
