from __future__ import annotations

import contextlib
import importlib.util
import logging
from collections.abc import Iterable
from typing import TYPE_CHECKING, Literal, cast

import nshconfig as C
import torch
import torch.nn as nn
import torch.nn.functional as F
from typing_extensions import assert_never, final, override

from ...finetune import properties as props
from ...finetune.base import FinetuneModuleBase, FinetuneModuleBaseConfig, ModelOutput
from ...normalization import NormalizationContext
from ...registry import backbone_registry
from ...util import optional_import_error_message
from ..util import voigt_6_to_full_3x3_stress_torch

if TYPE_CHECKING:
    from orb_models.forcefield.base import AtomGraphs  # type: ignore[reportMissingImports] # noqa


log = logging.getLogger(__name__)


class ORBSystemConfig(C.Config):
    """Config controlling how to featurize a system of atoms."""

    radius: float
    """The radius for edge construction."""
    max_num_neighbors: int
    """The maximum number of neighbours each node can send messages to."""

    def _to_orb_system_config(self):
        with optional_import_error_message("orb-models"):
            from orb_models.forcefield.atomic_system import SystemConfig  # type: ignore[reportMissingImports] # noqa

        return SystemConfig(
            radius=self.radius,
            max_num_neighbors=self.max_num_neighbors,
            use_timestep_0=True,
        )


@backbone_registry.register
class ORBBackboneConfig(FinetuneModuleBaseConfig):
    name: Literal["orb"] = "orb"
    """The type of the backbone."""

    pretrained_model: str
    """The name of the pretrained model to load."""

    system: ORBSystemConfig = ORBSystemConfig(radius=10.0, max_num_neighbors=20)
    """The system configuration, controlling how to featurize a system of atoms."""

    freeze_backbone: bool = False
    """Whether to freeze the backbone model."""

    @override
    def create_model(self):
        return ORBBackboneModule(self)

    @override
    @classmethod
    def ensure_dependencies(cls):
        # Make sure the orb_models module is available
        if importlib.util.find_spec("orb_models") is None:
            raise ImportError(
                "The orb_models module is not installed. Please install it by running"
                ' pip install "orb_models@git+https://github.com/nimashoghi/orb-models.git"'
            )
            # NOTE: The 0.4.0 version of `orb_models` doesn't actually fully respect
            #   the `device` argument. We have a patch to fix this, and we have
            #   a PR open to fix this upstream. Until that is merged, users
            #   will need to install the patched version of `orb_models` from our fork:
            #   `pip install "orb_models@git+https://github.com/nimashoghi/orb-models.git"`
            #   PR: https://github.com/orbital-materials/orb-models/pull/35
            # FIXME: Remove this note once the PR is merged.

        # Make sure pynanoflann is available
        if importlib.util.find_spec("pynanoflann") is None:
            raise ImportError(
                "The pynanoflann module is not installed. Please install it by running"
                'pip install "pynanoflann@git+https://github.com/dwastberg/pynanoflann#egg=af434039ae14bedcbb838a7808924d6689274168"'
            )


@final
class ORBBackboneModule(
    FinetuneModuleBase["AtomGraphs", "AtomGraphs", ORBBackboneConfig]
):
    @override
    @classmethod
    def hparams_cls(cls):
        return ORBBackboneConfig

    @override
    def requires_disabled_inference_mode(self):
        return False

    def _create_output_head(self, prop: props.PropertyConfig, pretrained_model):
        from orb_models.forcefield.graph_regressor import GraphRegressor  # type: ignore[reportMissingImports] # noqa

        assert isinstance(
            pretrained_model, GraphRegressor
        ), f"Expected a GraphRegressor object, but got {type(pretrained_model)}"
        match prop:
            case props.EnergyPropertyConfig():
                with optional_import_error_message("orb-models"):
                    from orb_models.forcefield.graph_regressor import EnergyHead  # type: ignore[reportMissingImports] # noqa

                if not self.hparams.reset_output_heads:
                    return pretrained_model.graph_head
                else:
                    return EnergyHead(
                        latent_dim=256,
                        num_mlp_layers=1,
                        mlp_hidden_dim=256,
                        target="energy",
                        node_aggregation="mean",
                        reference_energy_name="vasp-shifted",
                        train_reference=True,
                        predict_atom_avg=True,
                    )

            case props.ForcesPropertyConfig(conservative=False):
                with optional_import_error_message("orb-models"):
                    from orb_models.forcefield.graph_regressor import NodeHead  # type: ignore[reportMissingImports] # noqa

                if not self.hparams.reset_output_heads:
                    return pretrained_model.node_head
                else:
                    return NodeHead(
                        latent_dim=256,
                        num_mlp_layers=1,
                        mlp_hidden_dim=256,
                        target="forces",
                        remove_mean=True,
                    )

            case props.StressesPropertyConfig(conservative=False):
                with optional_import_error_message("orb-models"):
                    from orb_models.forcefield.graph_regressor import GraphHead  # type: ignore[reportMissingImports] # noqa

                if not self.hparams.reset_output_heads:
                    return pretrained_model.stress_head
                else:
                    return GraphHead(
                        latent_dim=256,
                        num_mlp_layers=1,
                        mlp_hidden_dim=256,
                        target="stress",
                        compute_stress=True,
                    )

            case props.GraphPropertyConfig():
                with optional_import_error_message("orb-models"):
                    from orb_models.forcefield.graph_regressor import GraphHead  # type: ignore[reportMissingImports] # noqa
                    from orb_models.forcefield.property_definitions import (  # type: ignore[reportMissingImports] # noqa
                        PropertyDefinition,
                    )
                if not self.hparams.reset_output_heads:
                    raise ValueError(
                        "Pretrained model does not support general graph properties, only energy, forces, and stresses are supported."
                    )
                else:
                    return GraphHead(
                        latent_dim=256,
                        num_mlp_layers=1,
                        mlp_hidden_dim=256,
                        target=PropertyDefinition(
                            name=prop.name,
                            dim=1,
                            domain="real",
                        ),
                        compute_stress=False,
                    )
            case _:
                raise ValueError(
                    f"Unsupported property config: {prop} for ORB"
                    "Please ask the maintainers of ORB for support"
                )

    @override
    def create_model(self):
        with optional_import_error_message("orb-models"):
            from orb_models.forcefield import pretrained  # type: ignore[reportMissingImports] # noqa
            from orb_models.forcefield.graph_regressor import GraphRegressor  # type: ignore[reportMissingImports] # noqa

        # Get the pre-trained backbone
        # Load the pre-trained model from the ORB package
        if (
            pretrained_model_fn := pretrained.ORB_PRETRAINED_MODELS.get(
                self.hparams.pretrained_model
            )
        ) is None:
            raise ValueError(
                f"Unknown pretrained model: {self.hparams.pretrained_model}"
            )
        # We load on CPU here as we don't have a device yet.
        pretrained_model = pretrained_model_fn(device="cpu")
        # This should never be None, but type checker doesn't know that so we need to check.
        assert pretrained_model is not None, "The pretrained model is not available"

        # This should be a `GraphRegressor` object, so we need to extract the backbone.
        assert isinstance(
            pretrained_model, GraphRegressor
        ), f"Expected a GraphRegressor object, but got {type(pretrained_model)}"

        backbone = pretrained_model.model

        # By default, ORB runs the `load_model_for_inference` function on the model,
        #   which sets the model to evaluation mode and freezes the parameters.
        #   We don't want to do that here, so we'll have to revert the changes.
        for param in backbone.parameters():
            param.requires_grad = True

        backbone = backbone.train()
        self.backbone = backbone

        log.info(
            f'Loaded the ORB pre-trained model "{self.hparams.pretrained_model}". The model '
            f"has {sum(p.numel() for p in self.backbone.parameters()):,} parameters."
        )

        # Create the output heads
        self.output_heads = nn.ModuleDict()
        for prop in self.hparams.properties:
            head = self._create_output_head(prop, pretrained_model)
            assert (
                head is not None
            ), f"Find the head for the property {prop.name} is None"
            self.output_heads[prop.name] = head

    @override
<<<<<<< HEAD
    def trainable_parameters(self):
        if not self.hparams.freeze_backbone:
            yield from self.backbone.named_parameters()
        for head in self.output_heads.values():
            yield from head.named_parameters()
=======
    def trainable_parameters(self) -> Iterable[torch.nn.Parameter]:
        if not self.hparams.freeze_backbone:
            yield from self.backbone.parameters()
        for head in self.output_heads.values():
            yield from head.parameters()
>>>>>>> 5eb04c5c

    @override
    @contextlib.contextmanager
    def model_forward_context(self, data, mode: str):
        yield

    @override
    def model_forward(self, batch, mode: str, return_backbone_output=False):
        # Run the backbone
        batch = cast("AtomGraphs", self.backbone(batch))

        # Feed the backbone output to the output heads
        predicted_properties: dict[str, torch.Tensor] = {}
        for name, head in self.output_heads.items():
            assert (
                prop := next(
                    (p for p in self.hparams.properties if p.name == name), None
                )
            ) is not None, (
                f"Property {name} not found in properties. "
                "This should not happen, please report this."
            )

            batch = cast("AtomGraphs", head(batch))

            match prop_type := prop.property_type():
                case "system":
                    if isinstance(prop, props.StressesPropertyConfig):
                        pred = batch.system_features.pop("stress_pred")
                    else:
                        pred = batch.system_features.pop("graph_pred")
                case "atom":
                    pred = batch.node_features.pop("node_pred")
                case _:
                    assert_never(prop_type)

            # Convert the stress tensor to the full 3x3 form
            if isinstance(prop, props.StressesPropertyConfig):
                pred = voigt_6_to_full_3x3_stress_torch(pred)

            predicted_properties[name] = pred

        pred_dict: ModelOutput = {"predicted_properties": predicted_properties}
        if return_backbone_output:
            with optional_import_error_message("orb-models"):
                from orb_models.forcefield.gns import _KEY  # type: ignore[reportMissingImports] # noqa

            pred_dict["backbone_output"] = batch.node_features.pop(_KEY)

        return pred_dict

    @override
    def apply_callable_to_backbone(self, fn):
        return fn(self.backbone)

    @override
    def pretrained_backbone_parameters(self):
        return self.backbone.parameters()

    @override
    def output_head_parameters(self):
        for head in self.output_heads.values():
            yield from head.parameters()

    @override
    def cpu_data_transform(self, data):
        return data

    @override
    def collate_fn(self, data_list):
        with optional_import_error_message("orb-models"):
            from orb_models.forcefield.base import batch_graphs  # type: ignore[reportMissingImports] # noqa

        return batch_graphs(data_list)

    @override
    def gpu_batch_transform(self, batch):
        return batch

    @override
    def batch_to_labels(self, batch):
        # If the labels are not present, throw.
        if not batch.system_targets and not batch.node_targets:
            raise ValueError("No labels found in the batch.")

        labels: dict[str, torch.Tensor] = {}
        for prop in self.hparams.properties:
            match prop_type := prop.property_type():
                case "system":
                    assert batch.system_targets is not None, "System targets are None"
                    labels[prop.name] = batch.system_targets[prop.name]
                case "atom":
                    assert batch.node_targets is not None, "Node targets are None"
                    labels[prop.name] = batch.node_targets[prop.name]
                case _:
                    assert_never(prop_type)

        return labels

    @override
    def atoms_to_data(self, atoms, has_labels):
        with optional_import_error_message("orb-models"):
            from orb_models.forcefield import atomic_system  # type: ignore[reportMissingImports] # noqa

        # This is the dataset transform; we can't use GPU here.
        # NOTE: The 0.4.0 version of `orb_models` doesn't actually fully respect
        #   the `device` argument. We have a patch to fix this, and we have
        #   a PR open to fix this upstream. Until that is merged, users
        #   will need to install the patched version of `orb_models` from our fork:
        #   `pip install "orb_models@git+https://github.com/nimashoghi/orb-models.git"`
        #   PR: https://github.com/orbital-materials/orb-models/pull/35
        atom_graphs = atomic_system.ase_atoms_to_atom_graphs(
            atoms,
            self.hparams.system._to_orb_system_config(),
            device=torch.device("cpu"),
        )

        if has_labels:
            if atom_graphs.system_targets is None:
                atom_graphs = atom_graphs._replace(system_targets={})

            if atom_graphs.node_targets is None:
                atom_graphs = atom_graphs._replace(node_targets={})

            # Making the type checker happy
            assert atom_graphs.system_targets is not None
            assert atom_graphs.node_targets is not None

            # Also, pass along any other targets/properties. This includes:
            #   - energy: The total energy of the system
            #   - forces: The forces on each atom
            #   - stress: The stress tensor of the system
            #   - anything else you want to predict
            for prop in self.hparams.properties:
                value = prop._from_ase_atoms_to_torch(atoms)
                # For stress, we should make sure it is (3, 3), not the flattened (6,)
                #   that ASE returns.
                if isinstance(prop, props.StressesPropertyConfig):
                    from ase.constraints import voigt_6_to_full_3x3_stress

                    value = voigt_6_to_full_3x3_stress(value.float().numpy())
                    value = torch.from_numpy(value).float().reshape(1, 3, 3)

                match prop_type := prop.property_type():
                    case "system":
                        atom_graphs.system_targets[prop.name] = (
                            value.reshape(1, 1) if value.dim() == 0 else value
                        )
                    case "atom":
                        atom_graphs.node_targets[prop.name] = value
                    case _:
                        assert_never(prop_type)

        # For normalization purposes, we should just pre-compute the composition
        #   vector here and save it in the `system_features`. Then, when batching happens,
        #   we can just use that composition vector from the batched `system_features`.
        atom_types_onehot = F.one_hot(
            atom_graphs.atomic_numbers.view(-1).long(),
            num_classes=120,
        )
        # ^ (n_atoms, 120)
        # Now we need to sum this up to get the composition vector
        composition = atom_types_onehot.sum(dim=0, keepdim=True)
        # ^ (1, 120)
        atom_graphs.system_features["composition"] = composition

        return atom_graphs

    @override
    def create_normalization_context_from_batch(self, batch):
        compositions = batch.system_features.get("composition")
        if compositions is None:
            raise ValueError("No composition found in the batch.")
        compositions = compositions[:, 1:]  # Remove the zeroth element
        return NormalizationContext(compositions=compositions)<|MERGE_RESOLUTION|>--- conflicted
+++ resolved
@@ -55,6 +55,9 @@
 
     system: ORBSystemConfig = ORBSystemConfig(radius=10.0, max_num_neighbors=20)
     """The system configuration, controlling how to featurize a system of atoms."""
+
+    freeze_backbone: bool = False
+    """Whether to freeze the backbone model."""
 
     freeze_backbone: bool = False
     """Whether to freeze the backbone model."""
@@ -107,6 +110,12 @@
         assert isinstance(
             pretrained_model, GraphRegressor
         ), f"Expected a GraphRegressor object, but got {type(pretrained_model)}"
+    def _create_output_head(self, prop: props.PropertyConfig, pretrained_model):
+        from orb_models.forcefield.graph_regressor import GraphRegressor  # type: ignore[reportMissingImports] # noqa
+
+        assert isinstance(
+            pretrained_model, GraphRegressor
+        ), f"Expected a GraphRegressor object, but got {type(pretrained_model)}"
         match prop:
             case props.EnergyPropertyConfig():
                 with optional_import_error_message("orb-models"):
@@ -126,6 +135,20 @@
                         predict_atom_avg=True,
                     )
 
+                if not self.hparams.reset_output_heads:
+                    return pretrained_model.graph_head
+                else:
+                    return EnergyHead(
+                        latent_dim=256,
+                        num_mlp_layers=1,
+                        mlp_hidden_dim=256,
+                        target="energy",
+                        node_aggregation="mean",
+                        reference_energy_name="vasp-shifted",
+                        train_reference=True,
+                        predict_atom_avg=True,
+                    )
+
             case props.ForcesPropertyConfig(conservative=False):
                 with optional_import_error_message("orb-models"):
                     from orb_models.forcefield.graph_regressor import NodeHead  # type: ignore[reportMissingImports] # noqa
@@ -141,10 +164,31 @@
                         remove_mean=True,
                     )
 
+                if not self.hparams.reset_output_heads:
+                    return pretrained_model.node_head
+                else:
+                    return NodeHead(
+                        latent_dim=256,
+                        num_mlp_layers=1,
+                        mlp_hidden_dim=256,
+                        target="forces",
+                        remove_mean=True,
+                    )
+
             case props.StressesPropertyConfig(conservative=False):
                 with optional_import_error_message("orb-models"):
                     from orb_models.forcefield.graph_regressor import GraphHead  # type: ignore[reportMissingImports] # noqa
 
+                if not self.hparams.reset_output_heads:
+                    return pretrained_model.stress_head
+                else:
+                    return GraphHead(
+                        latent_dim=256,
+                        num_mlp_layers=1,
+                        mlp_hidden_dim=256,
+                        target="stress",
+                        compute_stress=True,
+                    )
                 if not self.hparams.reset_output_heads:
                     return pretrained_model.stress_head
                 else:
@@ -178,6 +222,22 @@
                         ),
                         compute_stress=False,
                     )
+                if not self.hparams.reset_output_heads:
+                    raise ValueError(
+                        "Pretrained model does not support general graph properties, only energy, forces, and stresses are supported."
+                    )
+                else:
+                    return GraphHead(
+                        latent_dim=256,
+                        num_mlp_layers=1,
+                        mlp_hidden_dim=256,
+                        target=PropertyDefinition(
+                            name=prop.name,
+                            dim=1,
+                            domain="real",
+                        ),
+                        compute_stress=False,
+                    )
             case _:
                 raise ValueError(
                     f"Unsupported property config: {prop} for ORB"
@@ -193,6 +253,7 @@
         # Get the pre-trained backbone
         # Load the pre-trained model from the ORB package
         if (
+            pretrained_model_fn := pretrained.ORB_PRETRAINED_MODELS.get(
             pretrained_model_fn := pretrained.ORB_PRETRAINED_MODELS.get(
                 self.hparams.pretrained_model
             )
@@ -202,14 +263,19 @@
             )
         # We load on CPU here as we don't have a device yet.
         pretrained_model = pretrained_model_fn(device="cpu")
+        pretrained_model = pretrained_model_fn(device="cpu")
         # This should never be None, but type checker doesn't know that so we need to check.
+        assert pretrained_model is not None, "The pretrained model is not available"
         assert pretrained_model is not None, "The pretrained model is not available"
 
         # This should be a `GraphRegressor` object, so we need to extract the backbone.
         assert isinstance(
             pretrained_model, GraphRegressor
         ), f"Expected a GraphRegressor object, but got {type(pretrained_model)}"
-
+            pretrained_model, GraphRegressor
+        ), f"Expected a GraphRegressor object, but got {type(pretrained_model)}"
+
+        backbone = pretrained_model.model
         backbone = pretrained_model.model
 
         # By default, ORB runs the `load_model_for_inference` function on the model,
@@ -236,26 +302,20 @@
             self.output_heads[prop.name] = head
 
     @override
-<<<<<<< HEAD
     def trainable_parameters(self):
         if not self.hparams.freeze_backbone:
             yield from self.backbone.named_parameters()
         for head in self.output_heads.values():
             yield from head.named_parameters()
-=======
-    def trainable_parameters(self) -> Iterable[torch.nn.Parameter]:
-        if not self.hparams.freeze_backbone:
-            yield from self.backbone.parameters()
-        for head in self.output_heads.values():
-            yield from head.parameters()
->>>>>>> 5eb04c5c
 
     @override
     @contextlib.contextmanager
     def model_forward_context(self, data, mode: str):
+    def model_forward_context(self, data, mode: str):
         yield
 
     @override
+    def model_forward(self, batch, mode: str, return_backbone_output=False):
     def model_forward(self, batch, mode: str, return_backbone_output=False):
         # Run the backbone
         batch = cast("AtomGraphs", self.backbone(batch))
