--- conflicted
+++ resolved
@@ -81,10 +81,6 @@
     """The type of the backbone."""
     ckpt_path: str
     """The path to the pre-trained model checkpoint."""
-<<<<<<< HEAD
-=======
-
->>>>>>> 97629e33
     graph_computer: GraphComputerConfig
     """Configuration for the graph computer."""
     
@@ -191,25 +187,12 @@
             batch.strain,
         )
         if return_backbone_output:
-<<<<<<< HEAD
             backbone_output = self.backbone(g, state_attr, lg, return_all_layer_output=True)
             energy:torch.Tensor = torch.squeeze(backbone_output["final"])
         else:
             backbone_output = self.backbone(g, state_attr, lg, return_all_layer_output=False)
             energy:torch.Tensor = backbone_output
         output_pred:dict[str, torch.Tensor] = {self.energy_prop_name: energy}
-=======
-            backbone_output = self.backbone(
-                g, lg, state_attr, lattice, return_all_layer_output=True
-            )
-            energy: torch.Tensor = torch.squeeze(backbone_output["final"])
-        else:
-            backbone_output = self.backbone(
-                g, lg, state_attr, lattice, return_all_layer_output=False
-            )
-            energy: torch.Tensor = backbone_output
-        output_pred: dict[str, torch.Tensor] = {self.energy_prop_name: energy}
->>>>>>> 97629e33
         grad_vars = [g.ndata["pos"], strain] if self.calc_stress else [g.ndata["pos"]]
 
         if self.calc_forces:
@@ -231,17 +214,9 @@
             )
             sts = -grads[1]
             scale = 1.0 / volume * -160.21766208
-<<<<<<< HEAD
             sts = [i * j for i, j in zip(sts, scale)] if sts.dim() == 3 else [sts * scale]
             stress:torch.Tensor = torch.cat(sts)
             output_pred[self.stress_prop_name] = stress.reshape(-1, 3, 3)
-=======
-            sts = (
-                [i * j for i, j in zip(sts, scale)] if sts.dim() == 3 else [sts * scale]
-            )
-            stress: torch.Tensor = torch.cat(sts)
-            output_pred[self.stress_prop_name] = stress
->>>>>>> 97629e33
 
         pred: ModelOutput = {"predicted_properties": output_pred}
         if return_backbone_output:
@@ -265,7 +240,6 @@
         import dgl
 
         g = dgl.batch([data.g for data in data_list])
-<<<<<<< HEAD
         if self.hparams.graph_computer.pre_compute_line_graph:
             lg = dgl.batch([data.lg for data in data_list if data.lg is not None])
         else:
@@ -282,16 +256,6 @@
                 labels[key] = torch.cat([data.labels[key] for data in data_list], dim=0)
             except:
                 labels[key] = torch.stack([data.labels[key] for data in data_list])
-=======
-        lg = dgl.batch([data.lg for data in data_list])
-        state_attr = torch.stack([data.state_attr for data in data_list])
-        lattice = torch.stack([data.lattice for data in data_list])
-        strain = torch.zeros_like(lattice)
-        labels = {
-            k: torch.stack([d.labels[k] for d in data_list])
-            for k in data_list[0].labels
-        }
->>>>>>> 97629e33
         return MatGLBatch(g, lg, state_attr, lattice, strain, labels)
 
     @override
@@ -343,18 +307,11 @@
                 line_graph.ndata.pop(name)
         else:
             line_graph = None
-<<<<<<< HEAD
         graph.ndata.pop("pos")
         graph.edata.pop("pbc_offshift")
         
         state_attr = torch.tensor(state_attr).long()
         
-=======
-
-        ## TODO: For now the state_attr is set are [0,0]
-        state_attr = torch.zeros(1, 2, dtype=matgl.float_th)
-
->>>>>>> 97629e33
         labels = {}
         if has_labels:
             for prop in self.hparams.properties:
