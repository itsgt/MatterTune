--- conflicted
+++ resolved
@@ -372,13 +372,9 @@
 
     @override
     def collate_fn(self, data_list):
-<<<<<<< HEAD
-        from fairchem.core.datasets import data_list_collater
-=======
         with optional_import_error_message("fairchem"):
             from fairchem.core.datasets import data_list_collater  # type: ignore[reportMissingImports] # noqa
 
->>>>>>> e5381c6b
         return cast("Batch", data_list_collater(data_list, otf_graph=True))
 
     @override
