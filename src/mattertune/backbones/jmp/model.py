from __future__ import annotations

import contextlib
import importlib.util
import logging
from collections.abc import Iterable
from contextlib import ExitStack
from pathlib import Path
from typing import TYPE_CHECKING, Any, Literal, cast

import nshconfig as C
import nshconfig_extra as CE
import numpy as np
import torch
import torch.nn as nn
import torch.nn.functional as F
from ase import Atoms
from typing_extensions import final, override

from ...finetune import properties as props
from ...finetune.base import (
    FinetuneModuleBase,
    FinetuneModuleBaseConfig,
    ModelOutput,
    _SkipBatchError,
)
from ...normalization import NormalizationContext
from ...registry import backbone_registry
from ...util import optional_import_error_message
from .util import get_activation_cls

if TYPE_CHECKING:
    from torch_geometric.data import Batch, Data  # type: ignore[reportMissingImports] # noqa
    from torch_geometric.data.data import BaseData  # type: ignore[reportMissingImports] # noqa

log = logging.getLogger(__name__)


class CutoffsConfig(C.Config):
    main: float
    aeaint: float
    qint: float
    aint: float

    @classmethod
    def from_constant(cls, value: float):
        return cls(main=value, aeaint=value, qint=value, aint=value)


class MaxNeighborsConfig(C.Config):
    main: int
    aeaint: int
    qint: int
    aint: int

    @classmethod
    def from_goc_base_proportions(cls, max_neighbors: int):
        """
        GOC base proportions:
            max_neighbors: 30
            max_neighbors_qint: 8
            max_neighbors_aeaint: 20
            max_neighbors_aint: 1000
        """
        return cls(
            main=max_neighbors,
            aeaint=int(max_neighbors * 20 / 30),
            qint=int(max_neighbors * 8 / 30),
            aint=int(max_neighbors * 1000 / 30),
        )


class JMPGraphComputerConfig(C.Config):
    pbc: bool
    """Whether to use periodic boundary conditions."""

    cutoffs: CutoffsConfig = CutoffsConfig.from_constant(12.0)
    """The cutoff for the radius graph."""

    max_neighbors: MaxNeighborsConfig = MaxNeighborsConfig.from_goc_base_proportions(30)
    """The maximum number of neighbors for the radius graph."""

    per_graph_radius_graph: bool = False
    """Whether to compute the radius graph per graph."""

    def _to_jmp_graph_computer_config(self):
        with optional_import_error_message("jmp"):
            from jmp.models.gemnet.graph import CutoffsConfig, GraphComputerConfig, MaxNeighborsConfig  # type: ignore[reportMissingImports] # noqa # fmt: skip

        return GraphComputerConfig(
            pbc=self.pbc,
            cutoffs=CutoffsConfig(
                main=self.cutoffs.main,
                aeaint=self.cutoffs.aeaint,
                qint=self.cutoffs.qint,
                aint=self.cutoffs.aint,
            ),
            max_neighbors=MaxNeighborsConfig(
                main=self.max_neighbors.main,
                aeaint=self.max_neighbors.aeaint,
                qint=self.max_neighbors.qint,
                aint=self.max_neighbors.aint,
            ),
            per_graph_radius_graph=self.per_graph_radius_graph,
        )


@backbone_registry.register
class JMPBackboneConfig(FinetuneModuleBaseConfig):
    name: Literal["jmp"] = "jmp"
    """The type of the backbone."""

    ckpt_path: Path | CE.CachedPath
    """The path to the pre-trained model checkpoint."""

    graph_computer: JMPGraphComputerConfig
    """The configuration for the graph computer."""

    freeze_backbone: bool = False
    """Whether to freeze the backbone during training."""

    @override
    def create_model(self):
        return JMPBackboneModule(self)

    @override
    @classmethod
    def ensure_dependencies(cls):
        # Make sure the jmp module is available
        if importlib.util.find_spec("jmp") is None:
            raise ImportError(
                "The jmp module is not installed. Please install it by running"
                " pip install jmp."
            )

        # Make sure torch-geometric is available
        if importlib.util.find_spec("torch_geometric") is None:
            raise ImportError(
                "The torch-geometric module is not installed. Please install it by running"
                " pip install torch-geometric."
            )


@final
class JMPBackboneModule(FinetuneModuleBase["Data", "Batch", JMPBackboneConfig]):
    @override
    @classmethod
    def hparams_cls(cls):
        return JMPBackboneConfig

    @override
    def requires_disabled_inference_mode(self):
        return False

    def _find_potential_energy_prop_name(self):
        for prop in self.hparams.properties:
            if isinstance(prop, props.EnergyPropertyConfig):
                return prop.name
        raise ValueError("No energy property found in the property list")

    def _create_output_head(self, prop: props.PropertyConfig):
        activation_cls = get_activation_cls(self.backbone.hparams.activation)
        match prop:
            case props.EnergyPropertyConfig():
                with optional_import_error_message("jmp"):
                    from jmp.nn.energy_head import EnergyTargetConfig  # type: ignore[reportMissingImports] # noqa

                return EnergyTargetConfig(
                    max_atomic_number=self.backbone.hparams.num_elements
                ).create_model(
                    self.backbone.hparams.emb_size_atom,
                    self.backbone.hparams.emb_size_edge,
                    activation_cls,
                )
            case props.ForcesPropertyConfig():
                if not prop.conservative:
                    with optional_import_error_message("jmp"):
                        from jmp.nn.force_head import ForceTargetConfig  # type: ignore[reportMissingImports] # noqa

                    return ForceTargetConfig().create_model(
                        self.backbone.hparams.emb_size_edge, activation_cls
                    )
                else:
                    with optional_import_error_message("jmp"):
                        from jmp.nn.force_head import ConservativeForceTargetConfig  # type: ignore[reportMissingImports] # noqa

                    force_config = ConservativeForceTargetConfig(
                        energy_prop_name=self._find_potential_energy_prop_name()
                    )
                    return force_config.create_model()

            case props.StressesPropertyConfig():
                if not prop.conservative:
                    with optional_import_error_message("jmp"):
                        from jmp.nn.stress_head import StressTargetConfig  # type: ignore[reportMissingImports] # noqa

                    return StressTargetConfig().create_model(
                        self.backbone.hparams.emb_size_edge, activation_cls
                    )
                else:
                    with optional_import_error_message("jmp"):
                        from jmp.nn.stress_head import ConservativeStressTargetConfig  # type: ignore[reportMissingImports] # noqa

                    stress_config = ConservativeStressTargetConfig(
                        energy_prop_name=self._find_potential_energy_prop_name()
                    )
                    return stress_config.create_model()
            case props.GraphPropertyConfig():
                with optional_import_error_message("jmp"):
                    from jmp.nn.graph_scaler import GraphScalarTargetConfig  # type: ignore[reportMissingImports] # noqa

                return GraphScalarTargetConfig(reduction=prop.reduction).create_model(
                    self.backbone.hparams.emb_size_atom,
                    activation_cls,
                )
            case _:
                raise ValueError(
                    f"Unsupported property config: {prop} for JMP"
                    "Please ask the maintainers of JMP for support"
                )

    @override
    def create_model(self):
        # Resolve the checkpoint path
        if isinstance(ckpt_path := self.hparams.ckpt_path, CE.CachedPath):
            ckpt_path = ckpt_path.resolve()

        # Load the backbone from the checkpoint
        with optional_import_error_message("jmp"):
            from jmp.models.gemnet import GemNetOCBackbone  # type: ignore[reportMissingImports] # noqa
            from jmp.models.gemnet.graph import GraphComputer  # type: ignore[reportMissingImports] # noqa

        self.backbone = GemNetOCBackbone.from_pretrained_ckpt(ckpt_path)
        log.info(
            f"Loaded the model from the checkpoint at {ckpt_path}. The model "
            f"has {sum(p.numel() for p in self.backbone.parameters()):,} parameters."
        )

        # Create the graph computer
        self.graph_computer = GraphComputer(
            self.hparams.graph_computer._to_jmp_graph_computer_config(),
            self.backbone.hparams,
        )

        # Create the output heads
        self.output_heads = nn.ModuleDict()
        ## Rearange the properties to move the energy property to the front and stress second
        self.hparams.properties = sorted(
            self.hparams.properties,
            key=lambda prop: (
                not isinstance(prop, props.EnergyPropertyConfig),
                not isinstance(prop, props.StressesPropertyConfig),
            ),
        )
        for prop in self.hparams.properties:
            self.output_heads[prop.name] = self._create_output_head(prop)

    @override
<<<<<<< HEAD
    def trainable_parameters(self):
        if not self.hparams.freeze_backbone:
            yield from self.backbone.named_parameters()
        for head in self.output_heads.values():
            yield from head.named_parameters()
=======
    def trainable_parameters(self) -> Iterable[torch.nn.Parameter]:
        if not self.hparams.freeze_backbone:
            yield from self.backbone.parameters()
        for head in self.output_heads.values():
            yield from head.parameters()
>>>>>>> 5eb04c5c

    @override
    @contextlib.contextmanager
    def model_forward_context(self, data, mode: str):
        with ExitStack() as stack:
            for head in self.output_heads.values():
                stack.enter_context(head.forward_context(data))

            yield

    @override
    def model_forward(self, batch, mode: str, return_backbone_output=False):
        # Run the backbone
        backbone_output = self.backbone(batch)

        # Feed the backbone output to the output heads
        predicted_properties: dict[str, torch.Tensor] = {}

        head_input: dict[str, Any] = {
            "data": batch,
            "backbone_output": backbone_output,
            "predicted_props": predicted_properties,
        }
        for name, head in self.output_heads.items():
            output = head(head_input)
            if torch.isnan(output).any() or torch.isinf(output).any():
                raise _SkipBatchError("NaN or inf detected in the output")
            head_input["predicted_props"][name] = output

        pred: ModelOutput = {"predicted_properties": predicted_properties}
        if return_backbone_output:
            pred["backbone_output"] = backbone_output
        return pred

    @override
    def apply_callable_to_backbone(self, fn):
        return fn(self.backbone)

    @override
    def pretrained_backbone_parameters(self):
        return self.backbone.parameters()

    @override
    def output_head_parameters(self):
        for head in self.output_heads.values():
            yield from head.parameters()

    @override
    def cpu_data_transform(self, data):
        return data

    @override
    def collate_fn(self, data_list):
        with optional_import_error_message("torch_geometric"):
            from torch_geometric.data import Batch  # type: ignore[reportMissingImports] # noqa

        return Batch.from_data_list(cast("list[BaseData]", data_list))

    @override
    def gpu_batch_transform(self, batch):
        return self.graph_computer(batch)

    @override
    def batch_to_labels(self, batch):
        labels: dict[str, torch.Tensor] = {}
        for prop in self.hparams.properties:
            labels[prop.name] = getattr(batch, prop.name)
        return labels

    @override
    def atoms_to_data(self, atoms, has_labels):
        with optional_import_error_message("torch_geometric"):
            from torch_geometric.data import Data  # type: ignore[reportMissingImports] # noqa

        # For JMP, your PyG object should have the following attributes:
        # - pos: Node positions (shape: (N, 3))
        # - atomic_numbers: Atomic numbers (shape: (N,))
        # - natoms: Number of atoms (shape: (), i.e. a scalar)
        # - tags: Atom tags (shape: (N,)), this is used to distinguish between
        #       surface and adsorbate atoms in datasets like OC20.
        #       Set this to 2 if you don't have this information.
        # - fixed: Boolean tensor indicating whether an atom is fixed
        #       in the relaxation (shape: (N,)), set this to False
        #       if you don't have this information.
        # - cell: The cell vectors (shape: (1, 3, 3))
        # - pbc: The periodic boundary conditions (shape: (1, 3))
        data_dict: dict[str, torch.Tensor] = {
            "pos": torch.tensor(atoms.positions, dtype=torch.float32),
            "atomic_numbers": torch.tensor(atoms.numbers, dtype=torch.long),
            "natoms": torch.tensor(len(atoms), dtype=torch.long),
            "tags": torch.full((len(atoms),), 2, dtype=torch.long),
            "fixed": torch.from_numpy(_get_fixed(atoms)).bool(),
            "cell": torch.from_numpy(np.array(atoms.cell, dtype=np.float32))
            .float()
            .unsqueeze(0),
            "pbc": torch.tensor(atoms.pbc, dtype=torch.bool).unsqueeze(0),
        }

        if has_labels:
            # Also, pass along any other targets/properties. This includes:
            #   - energy: The total energy of the system
            #   - forces: The forces on each atom
            #   - stress: The stress tensor of the system
            #   - anything else you want to predict
            for prop in self.hparams.properties:
                value = prop._from_ase_atoms_to_torch(atoms)
                # For stress, we should make sure it is (3, 3), not the flattened (6,)
                #   that ASE returns.
                if isinstance(prop, props.StressesPropertyConfig):
                    from ase.constraints import voigt_6_to_full_3x3_stress

                    value = voigt_6_to_full_3x3_stress(value.float().numpy())
                    value = torch.from_numpy(value).float().reshape(1, 3, 3)

                data_dict[prop.name] = value

        return Data.from_dict(data_dict)

    @override
    def create_normalization_context_from_batch(self, batch):
        with optional_import_error_message("torch_scatter"):
            from torch_scatter import scatter  # type: ignore[reportMissingImports] # noqa

        atomic_numbers: torch.Tensor = batch["atomic_numbers"].long()  # (n_atoms,)
        batch_idx: torch.Tensor = batch["batch"]  # (n_atoms,)

        # Convert atomic numbers to one-hot encoding
        atom_types_onehot = F.one_hot(atomic_numbers, num_classes=120)  # (n_atoms, 120)

        compositions = scatter(
            atom_types_onehot,
            batch_idx,
            dim=0,
            dim_size=batch.num_graphs,
            reduce="sum",
        )
        compositions = compositions[:, 1:]  # Remove the zeroth element
        return NormalizationContext(compositions=compositions)


def _get_fixed(atoms: Atoms):
    """Gets the fixed atom constraint mask from an Atoms object."""
    fixed = np.zeros(len(atoms), dtype=np.bool_)
    if (constraints := getattr(atoms, "constraints", None)) is None:
        raise ValueError("Atoms object does not have a constraints attribute")

    from ase.constraints import FixAtoms

    for constraint in constraints:
        if not isinstance(constraint, FixAtoms):
            continue
        fixed[constraint.index] = True

    return fixed<|MERGE_RESOLUTION|>--- conflicted
+++ resolved
@@ -119,6 +119,9 @@
     freeze_backbone: bool = False
     """Whether to freeze the backbone during training."""
 
+    freeze_backbone: bool = False
+    """Whether to freeze the backbone during training."""
+
     @override
     def create_model(self):
         return JMPBackboneModule(self)
@@ -256,22 +259,15 @@
             self.output_heads[prop.name] = self._create_output_head(prop)
 
     @override
-<<<<<<< HEAD
     def trainable_parameters(self):
         if not self.hparams.freeze_backbone:
             yield from self.backbone.named_parameters()
         for head in self.output_heads.values():
             yield from head.named_parameters()
-=======
-    def trainable_parameters(self) -> Iterable[torch.nn.Parameter]:
-        if not self.hparams.freeze_backbone:
-            yield from self.backbone.parameters()
-        for head in self.output_heads.values():
-            yield from head.parameters()
->>>>>>> 5eb04c5c
 
     @override
     @contextlib.contextmanager
+    def model_forward_context(self, data, mode: str):
     def model_forward_context(self, data, mode: str):
         with ExitStack() as stack:
             for head in self.output_heads.values():
@@ -280,6 +276,7 @@
             yield
 
     @override
+    def model_forward(self, batch, mode: str, return_backbone_output=False):
     def model_forward(self, batch, mode: str, return_backbone_output=False):
         # Run the backbone
         backbone_output = self.backbone(batch)
