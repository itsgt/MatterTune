from __future__ import annotations

import ase.neighborlist as nl
import numpy as np
from ase import Atoms
from ase.io import read
<<<<<<< HEAD
=======
from scipy.ndimage import gaussian_filter1d
from tqdm import tqdm
>>>>>>> e5381c6b


def rdf_compute(atoms: Atoms, r_max, n_bins, elements=None):
    scaled_pos = atoms.get_scaled_positions()
    atoms.set_scaled_positions(np.mod(scaled_pos, 1))

    num_atoms = len(atoms)
    volume = atoms.get_volume()
    density = num_atoms / volume

    send_indices, receive_indices, distances = nl.neighbor_list(
        "ijd",
        atoms,
        r_max,
        self_interaction=False,
    )

    if elements is not None and len(elements) == 2:
        species = np.array(atoms.get_chemical_symbols())
        indices = np.where(
            np.logical_and(
                species[send_indices] == elements[0],
                species[receive_indices] == elements[1],
            )
        )[0]
        distances = distances[indices]

        num_atoms = (species == elements[0]).sum()
        density = num_atoms / volume

    hist, bin_edges = np.histogram(distances, range=(0, r_max), bins=n_bins)
    rdf_x = 0.5 * (bin_edges[1:] + bin_edges[:-1]) + 0.5 * r_max / n_bins
    bin_volume = (4 / 3) * np.pi * (bin_edges[1:] ** 3 - bin_edges[:-1] ** 3)
    rdf_y = hist / (bin_volume * density * num_atoms)

    rdf = np.vstack((rdf_y, rdf_x)).reshape(1, 2, -1)
    return rdf


def main(args_dict: dict):
    md_traj = read(args_dict["md_traj"], ":")
    assert isinstance(md_traj, list), "Expected a list of Atoms objects"
    md_traj = md_traj[-args_dict["n_frames"] :]
    r_max = args_dict["r_max"]
    n_bins = int(args_dict["r_max"] / args_dict["r_step"])

    elements = ["O", "O"]
    if not args_dict["load"]:
        rdf_ys = []
        rdf_xs = []
        for atoms in tqdm(md_traj):
            rdf = rdf_compute(atoms, r_max, n_bins, elements)
            rdf_ys.append(rdf[0, 0])
            rdf_xs.append(rdf[0, 1])
        rdf_y = np.mean(rdf_ys, axis=0)
        rdf_x = rdf_xs[0]
        np.savez(
            f"./plots/rdf-{elements[0]}-{elements[1]}.npz", rdf_x=rdf_x, rdf_y=rdf_y
        )
    data = np.load(f"./plots/rdf-{elements[0]}-{elements[1]}.npz")
    rdf_x = data["rdf_x"]
    rdf_y = data["rdf_y"]
    sigma = args_dict["smear_sigma"]
    if sigma > 0:
        rdf_y = gaussian_filter1d(rdf_y, sigma=sigma)
    plt.figure(figsize=(6, 3))
    plt.plot(rdf_x, rdf_y, color="green", linewidth=2)
    plt.ylim(0, 3)
    plt.xlim(0.5, 6.2)
    plt.yticks([0, 1, 2, 3])
    plt.xticks([1, 2, 3, 4, 5, 6])
    plt.tight_layout(pad=0)
    if args_dict["transparent"]:
        plt.axis("off")
        plt.gca().set_facecolor("none")
        plt.gcf().set_facecolor("none")
    fig_name = (
        f"./plots/rdf-{elements[0]}-{elements[1]}.png"
        if not args_dict["transparent"]
        else f"./plots/rdf-{elements[0]}-{elements[1]}-transparent.png"
    )
    plt.savefig(
        fig_name,
        dpi=300,
        transparent=args_dict["transparent"],
    )

    elements = ["O", "H"]
    rdf_ys = []
    rdf_xs = []
    if not args_dict["load"]:
        for atoms in md_traj:
            rdf = rdf_compute(atoms, r_max, n_bins, elements)
            rdf_ys.append(rdf[0, 0])
            rdf_xs.append(rdf[0, 1])
        rdf_y = np.mean(rdf_ys, axis=0)
        rdf_x = rdf_xs[0]
        np.savez(
            f"./plots/rdf-{elements[0]}-{elements[1]}.npz", rdf_x=rdf_x, rdf_y=rdf_y
        )
    data = np.load(f"./plots/rdf-{elements[0]}-{elements[1]}.npz")
    rdf_x = data["rdf_x"]
    rdf_y = data["rdf_y"]
    sigma = args_dict["smear_sigma"]
    if sigma > 0:
        rdf_y = gaussian_filter1d(rdf_y, sigma=sigma)
    plt.figure(figsize=(6, 3))
    plt.plot(rdf_x, rdf_y, color="green", linewidth=2)
    plt.ylim(0, 2.5)
    plt.xlim(0.5, 6.2)
    plt.yticks([0, 1, 2])
    plt.xticks([1, 2, 3, 4, 5, 6])
    plt.tight_layout(pad=0)
    if args_dict["transparent"]:
        plt.axis("off")
        plt.gca().set_facecolor("none")
        plt.gcf().set_facecolor("none")
    fig_name = (
        f"./plots/rdf-{elements[0]}-{elements[1]}.png"
        if not args_dict["transparent"]
        else f"./plots/rdf-{elements[0]}-{elements[1]}-transparent.png"
    )
    plt.savefig(
        fig_name,
        dpi=300,
        transparent=args_dict["transparent"],
    )

    elements = ["H", "H"]
    rdf_ys = []
    rdf_xs = []
    if not args_dict["load"]:
        for atoms in md_traj:
            rdf = rdf_compute(atoms, r_max, n_bins, elements)
            rdf_ys.append(rdf[0, 0])
            rdf_xs.append(rdf[0, 1])
        rdf_y = np.mean(rdf_ys, axis=0)
        rdf_x = rdf_xs[0]
        np.savez(
            f"./plots/rdf-{elements[0]}-{elements[1]}.npz", rdf_x=rdf_x, rdf_y=rdf_y
        )
    data = np.load(f"./plots/rdf-{elements[0]}-{elements[1]}.npz")
    rdf_x = data["rdf_x"]
    rdf_y = data["rdf_y"]
    sigma = args_dict["smear_sigma"]
    if sigma > 0:
        rdf_y = gaussian_filter1d(rdf_y, sigma=sigma)
    plt.figure(figsize=(6, 3))
    plt.plot(rdf_x, rdf_y, color="green", linewidth=2)
    plt.ylim(0, 2.2)
    plt.xlim(0.5, 6.2)
    plt.yticks([0, 1, 2])
    plt.xticks([1, 2, 3, 4, 5, 6])
    plt.tight_layout(pad=0)
    if args_dict["transparent"]:
        plt.axis("off")
        plt.gca().set_facecolor("none")
        plt.gcf().set_facecolor("none")
    fig_name = (
        f"./plots/rdf-{elements[0]}-{elements[1]}.png"
        if not args_dict["transparent"]
        else f"./plots/rdf-{elements[0]}-{elements[1]}-transparent.png"
    )
    plt.savefig(
        fig_name,
        dpi=300,
        transparent=args_dict["transparent"],
    )


if __name__ == "__main__":
    import argparse

    parser = argparse.ArgumentParser()
    parser.add_argument(
        "--md_traj",
        type=str,
    )
    parser.add_argument("--n_frames", type=int, default=150000)
    parser.add_argument("--r_max", type=float, default=6.0)
    parser.add_argument("--r_step", type=float, default=0.06)
    parser.add_argument("--transparent", action="store_true")
    parser.add_argument("--load", action="store_true")
    parser.add_argument("--smear_sigma", type=float, default=0.0)
    args_dict = vars(parser.parse_args())
    main(args_dict)<|MERGE_RESOLUTION|>--- conflicted
+++ resolved
@@ -4,11 +4,8 @@
 import numpy as np
 from ase import Atoms
 from ase.io import read
-<<<<<<< HEAD
-=======
 from scipy.ndimage import gaussian_filter1d
 from tqdm import tqdm
->>>>>>> e5381c6b
 
 
 def rdf_compute(atoms: Atoms, r_max, n_bins, elements=None):
